#ifndef _LINUX_OF_H
#define _LINUX_OF_H
/*
 * Definitions for talking to the Open Firmware PROM on
 * Power Macintosh and other computers.
 *
 * Copyright (C) 1996-2005 Paul Mackerras.
 *
 * Updates for PPC64 by Peter Bergner & David Engebretsen, IBM Corp.
 * Updates for SPARC64 by David S. Miller
 * Derived from PowerPC and Sparc prom.h files by Stephen Rothwell, IBM Corp.
 *
 * This program is free software; you can redistribute it and/or
 * modify it under the terms of the GNU General Public License
 * as published by the Free Software Foundation; either version
 * 2 of the License, or (at your option) any later version.
 */
#include <linux/types.h>
#include <linux/bitops.h>
#include <linux/errno.h>
#include <linux/kref.h>
#include <linux/mod_devicetable.h>
#include <linux/spinlock.h>

#include <asm/byteorder.h>
#include <asm/errno.h>

typedef u32 phandle;
typedef u32 ihandle;

struct property {
	char	*name;
	int	length;
	void	*value;
	struct property *next;
	unsigned long _flags;
	unsigned int unique_id;
};

#if defined(CONFIG_SPARC)
struct of_irq_controller;
#endif

struct device_node {
	const char *name;
	const char *type;
	phandle phandle;
	char	*full_name;

	struct	property *properties;
	struct	property *deadprops;	/* removed properties */
	struct	device_node *parent;
	struct	device_node *child;
	struct	device_node *sibling;
	struct	device_node *next;	/* next device of same type */
	struct	device_node *allnext;	/* next in list of all nodes */
	struct	proc_dir_entry *pde;	/* this node's proc directory */
	struct	kref kref;
	unsigned long _flags;
	void	*data;
#if defined(CONFIG_EEH)
	struct eeh_dev *edev;
#endif
#if defined(CONFIG_SPARC)
	char	*path_component_name;
	unsigned int unique_id;
	struct of_irq_controller *irq_trans;
#endif
};

#define MAX_PHANDLE_ARGS 8
struct of_phandle_args {
	struct device_node *np;
	int args_count;
	uint32_t args[MAX_PHANDLE_ARGS];
};

<<<<<<< HEAD
#ifdef CONFIG_OF_DYNAMIC
extern struct device_node *of_node_get(struct device_node *node);
extern void of_node_put(struct device_node *node);
#else /* CONFIG_OF_DYNAMIC */
=======
#if defined(CONFIG_EEH)
static inline struct eeh_dev *of_node_to_eeh_dev(struct device_node *dn)
{
	return dn->edev;
}
#endif

#if defined(CONFIG_SPARC) || !defined(CONFIG_OF)
>>>>>>> dfbc2d75
/* Dummy ref counting routines - to be implemented later */
static inline struct device_node *of_node_get(struct device_node *node)
{
	return node;
}
static inline void of_node_put(struct device_node *node) { }
#endif /* !CONFIG_OF_DYNAMIC */

#ifdef CONFIG_OF

/* Pointer for first entry in chain of all nodes. */
extern struct device_node *allnodes;
extern struct device_node *of_chosen;
extern struct device_node *of_aliases;
extern rwlock_t devtree_lock;

static inline bool of_have_populated_dt(void)
{
	return allnodes != NULL;
}

static inline bool of_node_is_root(const struct device_node *node)
{
	return node && (node->parent == NULL);
}

static inline int of_node_check_flag(struct device_node *n, unsigned long flag)
{
	return test_bit(flag, &n->_flags);
}

static inline void of_node_set_flag(struct device_node *n, unsigned long flag)
{
	set_bit(flag, &n->_flags);
}

extern struct device_node *of_find_all_nodes(struct device_node *prev);

/*
 * OF address retrieval & translation
 */

/* Helper to read a big number; size is in cells (not bytes) */
static inline u64 of_read_number(const __be32 *cell, int size)
{
	u64 r = 0;
	while (size--)
		r = (r << 32) | be32_to_cpu(*(cell++));
	return r;
}

/* Like of_read_number, but we want an unsigned long result */
static inline unsigned long of_read_ulong(const __be32 *cell, int size)
{
	/* toss away upper bits if unsigned long is smaller than u64 */
	return of_read_number(cell, size);
}

#include <asm/prom.h>

/* Default #address and #size cells.  Allow arch asm/prom.h to override */
#if !defined(OF_ROOT_NODE_ADDR_CELLS_DEFAULT)
#define OF_ROOT_NODE_ADDR_CELLS_DEFAULT 1
#define OF_ROOT_NODE_SIZE_CELLS_DEFAULT 1
#endif

/* Default string compare functions, Allow arch asm/prom.h to override */
#if !defined(of_compat_cmp)
#define of_compat_cmp(s1, s2, l)	strcasecmp((s1), (s2))
#define of_prop_cmp(s1, s2)		strcmp((s1), (s2))
#define of_node_cmp(s1, s2)		strcasecmp((s1), (s2))
#endif

/* flag descriptions */
#define OF_DYNAMIC	1 /* node and properties were allocated via kmalloc */
#define OF_DETACHED	2 /* node has been detached from the device tree */

#define OF_IS_DYNAMIC(x) test_bit(OF_DYNAMIC, &x->_flags)
#define OF_MARK_DYNAMIC(x) set_bit(OF_DYNAMIC, &x->_flags)

#define OF_BAD_ADDR	((u64)-1)

#ifndef of_node_to_nid
static inline int of_node_to_nid(struct device_node *np) { return -1; }
#define of_node_to_nid of_node_to_nid
#endif

extern struct device_node *of_find_node_by_name(struct device_node *from,
	const char *name);
#define for_each_node_by_name(dn, name) \
	for (dn = of_find_node_by_name(NULL, name); dn; \
	     dn = of_find_node_by_name(dn, name))
extern struct device_node *of_find_node_by_type(struct device_node *from,
	const char *type);
#define for_each_node_by_type(dn, type) \
	for (dn = of_find_node_by_type(NULL, type); dn; \
	     dn = of_find_node_by_type(dn, type))
extern struct device_node *of_find_compatible_node(struct device_node *from,
	const char *type, const char *compat);
#define for_each_compatible_node(dn, type, compatible) \
	for (dn = of_find_compatible_node(NULL, type, compatible); dn; \
	     dn = of_find_compatible_node(dn, type, compatible))
extern struct device_node *of_find_matching_node(struct device_node *from,
	const struct of_device_id *matches);
#define for_each_matching_node(dn, matches) \
	for (dn = of_find_matching_node(NULL, matches); dn; \
	     dn = of_find_matching_node(dn, matches))
extern struct device_node *of_find_node_by_path(const char *path);
extern struct device_node *of_find_node_by_phandle(phandle handle);
extern struct device_node *of_get_parent(const struct device_node *node);
extern struct device_node *of_get_next_parent(struct device_node *node);
extern struct device_node *of_get_next_child(const struct device_node *node,
					     struct device_node *prev);
#define for_each_child_of_node(parent, child) \
	for (child = of_get_next_child(parent, NULL); child != NULL; \
	     child = of_get_next_child(parent, child))

extern struct device_node *of_find_node_with_property(
	struct device_node *from, const char *prop_name);
#define for_each_node_with_property(dn, prop_name) \
	for (dn = of_find_node_with_property(NULL, prop_name); dn; \
	     dn = of_find_node_with_property(dn, prop_name))

extern struct property *of_find_property(const struct device_node *np,
					 const char *name,
					 int *lenp);
extern int of_property_read_u32_array(const struct device_node *np,
				      const char *propname,
				      u32 *out_values,
				      size_t sz);
extern int of_property_read_u64(const struct device_node *np,
				const char *propname, u64 *out_value);

extern int of_property_read_string(struct device_node *np,
				   const char *propname,
				   const char **out_string);
extern int of_property_read_string_index(struct device_node *np,
					 const char *propname,
					 int index, const char **output);
extern int of_property_match_string(struct device_node *np,
				    const char *propname,
				    const char *string);
extern int of_property_count_strings(struct device_node *np,
				     const char *propname);
extern int of_device_is_compatible(const struct device_node *device,
				   const char *);
extern int of_device_is_available(const struct device_node *device);
extern const void *of_get_property(const struct device_node *node,
				const char *name,
				int *lenp);
#define for_each_property_of_node(dn, pp) \
	for (pp = dn->properties; pp != NULL; pp = pp->next)

extern int of_n_addr_cells(struct device_node *np);
extern int of_n_size_cells(struct device_node *np);
extern const struct of_device_id *of_match_node(
	const struct of_device_id *matches, const struct device_node *node);
extern int of_modalias_node(struct device_node *node, char *modalias, int len);
extern struct device_node *of_parse_phandle(struct device_node *np,
					    const char *phandle_name,
					    int index);
extern int of_parse_phandle_with_args(struct device_node *np,
	const char *list_name, const char *cells_name, int index,
	struct of_phandle_args *out_args);

extern void of_alias_scan(void * (*dt_alloc)(u64 size, u64 align));
extern int of_alias_get_id(struct device_node *np, const char *stem);

extern int of_machine_is_compatible(const char *compat);

extern int prom_add_property(struct device_node* np, struct property* prop);
extern int prom_remove_property(struct device_node *np, struct property *prop);
extern int prom_update_property(struct device_node *np,
				struct property *newprop,
				struct property *oldprop);

#if defined(CONFIG_OF_DYNAMIC)
/* For updating the device tree at runtime */
extern void of_attach_node(struct device_node *);
extern void of_detach_node(struct device_node *);
#endif

#define of_match_ptr(_ptr)	(_ptr)
#else /* CONFIG_OF */

static inline bool of_have_populated_dt(void)
{
	return false;
}

#define for_each_child_of_node(parent, child) \
	while (0)

static inline int of_device_is_compatible(const struct device_node *device,
					  const char *name)
{
	return 0;
}

static inline struct property *of_find_property(const struct device_node *np,
						const char *name,
						int *lenp)
{
	return NULL;
}

static inline struct device_node *of_find_compatible_node(
						struct device_node *from,
						const char *type,
						const char *compat)
{
	return NULL;
}

static inline int of_property_read_u32_array(const struct device_node *np,
					     const char *propname,
					     u32 *out_values, size_t sz)
{
	return -ENOSYS;
}

static inline int of_property_read_string(struct device_node *np,
					  const char *propname,
					  const char **out_string)
{
	return -ENOSYS;
}

static inline int of_property_read_string_index(struct device_node *np,
						const char *propname, int index,
						const char **out_string)
{
	return -ENOSYS;
}

static inline int of_property_count_strings(struct device_node *np,
					    const char *propname)
{
	return -ENOSYS;
}

static inline const void *of_get_property(const struct device_node *node,
				const char *name,
				int *lenp)
{
	return NULL;
}

static inline int of_property_read_u64(const struct device_node *np,
				       const char *propname, u64 *out_value)
{
	return -ENOSYS;
}

static inline struct device_node *of_parse_phandle(struct device_node *np,
						   const char *phandle_name,
						   int index)
{
	return NULL;
}

static inline int of_alias_get_id(struct device_node *np, const char *stem)
{
	return -ENOSYS;
}

static inline int of_machine_is_compatible(const char *compat)
{
	return 0;
}

#define of_match_ptr(_ptr)	NULL
#define of_match_node(_matches, _node)	NULL
#endif /* CONFIG_OF */

static inline int of_property_read_u32(const struct device_node *np,
				       const char *propname,
				       u32 *out_value)
{
	return of_property_read_u32_array(np, propname, out_value, 1);
}

#endif /* _LINUX_OF_H */<|MERGE_RESOLUTION|>--- conflicted
+++ resolved
@@ -75,21 +75,17 @@
 	uint32_t args[MAX_PHANDLE_ARGS];
 };
 
-<<<<<<< HEAD
+#if defined(CONFIG_EEH)
+static inline struct eeh_dev *of_node_to_eeh_dev(struct device_node *dn)
+{
+	return dn->edev;
+}
+#endif
+
 #ifdef CONFIG_OF_DYNAMIC
 extern struct device_node *of_node_get(struct device_node *node);
 extern void of_node_put(struct device_node *node);
 #else /* CONFIG_OF_DYNAMIC */
-=======
-#if defined(CONFIG_EEH)
-static inline struct eeh_dev *of_node_to_eeh_dev(struct device_node *dn)
-{
-	return dn->edev;
-}
-#endif
-
-#if defined(CONFIG_SPARC) || !defined(CONFIG_OF)
->>>>>>> dfbc2d75
 /* Dummy ref counting routines - to be implemented later */
 static inline struct device_node *of_node_get(struct device_node *node)
 {
