--- conflicted
+++ resolved
@@ -198,10 +198,7 @@
 	ATH9K_HW_CAP_EDMA			= BIT(17),
 	ATH9K_HW_CAP_RAC_SUPPORTED		= BIT(18),
 	ATH9K_HW_CAP_LDPC			= BIT(19),
-<<<<<<< HEAD
-=======
 	ATH9K_HW_CAP_FASTCLOCK			= BIT(20),
->>>>>>> adfba3c7
 };
 
 enum ath9k_capability_type {
