/*
 * Copyright (c) 2008-2009 Atheros Communications Inc.
 *
 * Permission to use, copy, modify, and/or distribute this software for any
 * purpose with or without fee is hereby granted, provided that the above
 * copyright notice and this permission notice appear in all copies.
 *
 * THE SOFTWARE IS PROVIDED "AS IS" AND THE AUTHOR DISCLAIMS ALL WARRANTIES
 * WITH REGARD TO THIS SOFTWARE INCLUDING ALL IMPLIED WARRANTIES OF
 * MERCHANTABILITY AND FITNESS. IN NO EVENT SHALL THE AUTHOR BE LIABLE FOR
 * ANY SPECIAL, DIRECT, INDIRECT, OR CONSEQUENTIAL DAMAGES OR ANY DAMAGES
 * WHATSOEVER RESULTING FROM LOSS OF USE, DATA OR PROFITS, WHETHER IN AN
 * ACTION OF CONTRACT, NEGLIGENCE OR OTHER TORTIOUS ACTION, ARISING OUT OF
 * OR IN CONNECTION WITH THE USE OR PERFORMANCE OF THIS SOFTWARE.
 */

#include "ath9k.h"

/********************************/
/*	 LED functions		*/
/********************************/

#ifdef CONFIG_MAC80211_LEDS
static void ath_led_brightness(struct led_classdev *led_cdev,
			       enum led_brightness brightness)
{
	struct ath_softc *sc = container_of(led_cdev, struct ath_softc, led_cdev);
	ath9k_hw_set_gpio(sc->sc_ah, sc->sc_ah->led_pin, (brightness == LED_OFF));
}

void ath_deinit_leds(struct ath_softc *sc)
{
	if (!sc->led_registered)
		return;

	ath_led_brightness(&sc->led_cdev, LED_OFF);
	led_classdev_unregister(&sc->led_cdev);
}

void ath_init_leds(struct ath_softc *sc)
{
	int ret;

	if (sc->sc_ah->led_pin < 0) {
		if (AR_SREV_9287(sc->sc_ah))
			sc->sc_ah->led_pin = ATH_LED_PIN_9287;
		else if (AR_SREV_9485(sc->sc_ah))
			sc->sc_ah->led_pin = ATH_LED_PIN_9485;
<<<<<<< HEAD
=======
		else if (AR_SREV_9300(sc->sc_ah))
			sc->sc_ah->led_pin = ATH_LED_PIN_9300;
>>>>>>> eaef6a93
		else
			sc->sc_ah->led_pin = ATH_LED_PIN_DEF;
	}

	/* Configure gpio 1 for output */
	ath9k_hw_cfg_output(sc->sc_ah, sc->sc_ah->led_pin,
			    AR_GPIO_OUTPUT_MUX_AS_OUTPUT);
	/* LED off, active low */
	ath9k_hw_set_gpio(sc->sc_ah, sc->sc_ah->led_pin, 1);

	if (!led_blink)
		sc->led_cdev.default_trigger =
			ieee80211_get_radio_led_name(sc->hw);

	snprintf(sc->led_name, sizeof(sc->led_name),
		"ath9k-%s", wiphy_name(sc->hw->wiphy));
	sc->led_cdev.name = sc->led_name;
	sc->led_cdev.brightness_set = ath_led_brightness;

	ret = led_classdev_register(wiphy_dev(sc->hw->wiphy), &sc->led_cdev);
	if (ret < 0)
		return;

	sc->led_registered = true;
}
#endif

/*******************/
/*	Rfkill	   */
/*******************/

static bool ath_is_rfkill_set(struct ath_softc *sc)
{
	struct ath_hw *ah = sc->sc_ah;

	return ath9k_hw_gpio_get(ah, ah->rfkill_gpio) ==
				  ah->rfkill_polarity;
}

void ath9k_rfkill_poll_state(struct ieee80211_hw *hw)
{
	struct ath_softc *sc = hw->priv;
	bool blocked = !!ath_is_rfkill_set(sc);

	wiphy_rfkill_set_hw_state(hw->wiphy, blocked);
}

void ath_start_rfkill_poll(struct ath_softc *sc)
{
	struct ath_hw *ah = sc->sc_ah;

	if (ah->caps.hw_caps & ATH9K_HW_CAP_RFSILENT)
		wiphy_rfkill_start_polling(sc->hw->wiphy);
}

/******************/
/*     BTCOEX     */
/******************/

/*
 * Detects if there is any priority bt traffic
 */
static void ath_detect_bt_priority(struct ath_softc *sc)
{
	struct ath_btcoex *btcoex = &sc->btcoex;
	struct ath_hw *ah = sc->sc_ah;

	if (ath9k_hw_gpio_get(sc->sc_ah, ah->btcoex_hw.btpriority_gpio))
		btcoex->bt_priority_cnt++;

	if (time_after(jiffies, btcoex->bt_priority_time +
			msecs_to_jiffies(ATH_BT_PRIORITY_TIME_THRESHOLD))) {
		sc->sc_flags &= ~(SC_OP_BT_PRIORITY_DETECTED | SC_OP_BT_SCAN);
		/* Detect if colocated bt started scanning */
		if (btcoex->bt_priority_cnt >= ATH_BT_CNT_SCAN_THRESHOLD) {
			ath_dbg(ath9k_hw_common(sc->sc_ah), ATH_DBG_BTCOEX,
				"BT scan detected\n");
			sc->sc_flags |= (SC_OP_BT_SCAN |
					 SC_OP_BT_PRIORITY_DETECTED);
		} else if (btcoex->bt_priority_cnt >= ATH_BT_CNT_THRESHOLD) {
			ath_dbg(ath9k_hw_common(sc->sc_ah), ATH_DBG_BTCOEX,
				"BT priority traffic detected\n");
			sc->sc_flags |= SC_OP_BT_PRIORITY_DETECTED;
		}

		btcoex->bt_priority_cnt = 0;
		btcoex->bt_priority_time = jiffies;
	}
}

static void ath9k_gen_timer_start(struct ath_hw *ah,
				  struct ath_gen_timer *timer,
				  u32 trig_timeout,
				  u32 timer_period)
{
	ath9k_hw_gen_timer_start(ah, timer, trig_timeout, timer_period);

	if ((ah->imask & ATH9K_INT_GENTIMER) == 0) {
		ath9k_hw_disable_interrupts(ah);
		ah->imask |= ATH9K_INT_GENTIMER;
		ath9k_hw_set_interrupts(ah, ah->imask);
	}
}

static void ath9k_gen_timer_stop(struct ath_hw *ah, struct ath_gen_timer *timer)
{
	struct ath_gen_timer_table *timer_table = &ah->hw_gen_timers;

	ath9k_hw_gen_timer_stop(ah, timer);

	/* if no timer is enabled, turn off interrupt mask */
	if (timer_table->timer_mask.val == 0) {
		ath9k_hw_disable_interrupts(ah);
		ah->imask &= ~ATH9K_INT_GENTIMER;
		ath9k_hw_set_interrupts(ah, ah->imask);
	}
}

/*
 * This is the master bt coex timer which runs for every
 * 45ms, bt traffic will be given priority during 55% of this
 * period while wlan gets remaining 45%
 */
static void ath_btcoex_period_timer(unsigned long data)
{
	struct ath_softc *sc = (struct ath_softc *) data;
	struct ath_hw *ah = sc->sc_ah;
	struct ath_btcoex *btcoex = &sc->btcoex;
	u32 timer_period;
	bool is_btscan;

	ath9k_ps_wakeup(sc);
	ath_detect_bt_priority(sc);

	is_btscan = sc->sc_flags & SC_OP_BT_SCAN;

	spin_lock_bh(&btcoex->btcoex_lock);

	ath9k_hw_btcoex_bt_stomp(ah, is_btscan ? ATH_BTCOEX_STOMP_ALL :
			      btcoex->bt_stomp_type);

	spin_unlock_bh(&btcoex->btcoex_lock);

	if (btcoex->btcoex_period != btcoex->btcoex_no_stomp) {
		if (btcoex->hw_timer_enabled)
			ath9k_gen_timer_stop(ah, btcoex->no_stomp_timer);

		timer_period = is_btscan ? btcoex->btscan_no_stomp :
					   btcoex->btcoex_no_stomp;
		ath9k_gen_timer_start(ah, btcoex->no_stomp_timer, timer_period,
				      timer_period * 10);
		btcoex->hw_timer_enabled = true;
	}

	ath9k_ps_restore(sc);
	mod_timer(&btcoex->period_timer, jiffies +
				  msecs_to_jiffies(ATH_BTCOEX_DEF_BT_PERIOD));
}

/*
 * Generic tsf based hw timer which configures weight
 * registers to time slice between wlan and bt traffic
 */
static void ath_btcoex_no_stomp_timer(void *arg)
{
	struct ath_softc *sc = (struct ath_softc *)arg;
	struct ath_hw *ah = sc->sc_ah;
	struct ath_btcoex *btcoex = &sc->btcoex;
	struct ath_common *common = ath9k_hw_common(ah);
	bool is_btscan = sc->sc_flags & SC_OP_BT_SCAN;

	ath_dbg(common, ATH_DBG_BTCOEX,
		"no stomp timer running\n");

	ath9k_ps_wakeup(sc);
	spin_lock_bh(&btcoex->btcoex_lock);

	if (btcoex->bt_stomp_type == ATH_BTCOEX_STOMP_LOW || is_btscan)
		ath9k_hw_btcoex_bt_stomp(ah, ATH_BTCOEX_STOMP_NONE);
	 else if (btcoex->bt_stomp_type == ATH_BTCOEX_STOMP_ALL)
		ath9k_hw_btcoex_bt_stomp(ah, ATH_BTCOEX_STOMP_LOW);

	spin_unlock_bh(&btcoex->btcoex_lock);
	ath9k_ps_restore(sc);
}

int ath_init_btcoex_timer(struct ath_softc *sc)
{
	struct ath_btcoex *btcoex = &sc->btcoex;

	btcoex->btcoex_period = ATH_BTCOEX_DEF_BT_PERIOD * 1000;
	btcoex->btcoex_no_stomp = (100 - ATH_BTCOEX_DEF_DUTY_CYCLE) *
		btcoex->btcoex_period / 100;
	btcoex->btscan_no_stomp = (100 - ATH_BTCOEX_BTSCAN_DUTY_CYCLE) *
				   btcoex->btcoex_period / 100;

	setup_timer(&btcoex->period_timer, ath_btcoex_period_timer,
			(unsigned long) sc);

	spin_lock_init(&btcoex->btcoex_lock);

	btcoex->no_stomp_timer = ath_gen_timer_alloc(sc->sc_ah,
			ath_btcoex_no_stomp_timer,
			ath_btcoex_no_stomp_timer,
			(void *) sc, AR_FIRST_NDP_TIMER);

	if (!btcoex->no_stomp_timer)
		return -ENOMEM;

	return 0;
}

/*
 * (Re)start btcoex timers
 */
void ath9k_btcoex_timer_resume(struct ath_softc *sc)
{
	struct ath_btcoex *btcoex = &sc->btcoex;
	struct ath_hw *ah = sc->sc_ah;

	ath_dbg(ath9k_hw_common(ah), ATH_DBG_BTCOEX,
		"Starting btcoex timers\n");

	/* make sure duty cycle timer is also stopped when resuming */
	if (btcoex->hw_timer_enabled)
		ath9k_gen_timer_stop(sc->sc_ah, btcoex->no_stomp_timer);

	btcoex->bt_priority_cnt = 0;
	btcoex->bt_priority_time = jiffies;
	sc->sc_flags &= ~(SC_OP_BT_PRIORITY_DETECTED | SC_OP_BT_SCAN);

	mod_timer(&btcoex->period_timer, jiffies);
}


/*
 * Pause btcoex timer and bt duty cycle timer
 */
void ath9k_btcoex_timer_pause(struct ath_softc *sc)
{
	struct ath_btcoex *btcoex = &sc->btcoex;
	struct ath_hw *ah = sc->sc_ah;

	del_timer_sync(&btcoex->period_timer);

	if (btcoex->hw_timer_enabled)
		ath9k_gen_timer_stop(ah, btcoex->no_stomp_timer);

	btcoex->hw_timer_enabled = false;
}<|MERGE_RESOLUTION|>--- conflicted
+++ resolved
@@ -46,11 +46,8 @@
 			sc->sc_ah->led_pin = ATH_LED_PIN_9287;
 		else if (AR_SREV_9485(sc->sc_ah))
 			sc->sc_ah->led_pin = ATH_LED_PIN_9485;
-<<<<<<< HEAD
-=======
 		else if (AR_SREV_9300(sc->sc_ah))
 			sc->sc_ah->led_pin = ATH_LED_PIN_9300;
->>>>>>> eaef6a93
 		else
 			sc->sc_ah->led_pin = ATH_LED_PIN_DEF;
 	}
