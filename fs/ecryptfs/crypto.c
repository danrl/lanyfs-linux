--- conflicted
+++ resolved
@@ -1490,10 +1490,6 @@
 	rc = ecryptfs_validate_marker(page_virt + offset);
 	if (rc)
 		goto out;
-<<<<<<< HEAD
-	}
-=======
->>>>>>> 56299378
 	if (!(crypt_stat->flags & ECRYPTFS_I_SIZE_INITIALIZED))
 		ecryptfs_i_size_init(page_virt, ecryptfs_dentry->d_inode);
 	offset += MAGIC_ECRYPTFS_MARKER_SIZE_BYTES;
